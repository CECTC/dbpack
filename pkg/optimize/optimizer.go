/*
 * Copyright 2022 CECTC, Inc.
 *
 * Licensed under the Apache License, Version 2.0 (the "License");
 * you may not use this file except in compliance with the License.
 * You may obtain a copy of the License at
 *
 *     http://www.apache.org/licenses/LICENSE-2.0
 *
 * Unless required by applicable law or agreed to in writing, software
 * distributed under the License is distributed on an "AS IS" BASIS,
 * WITHOUT WARRANTIES OR CONDITIONS OF ANY KIND, either express or implied.
 * See the License for the specific language governing permissions and
 * limitations under the License.
 */

package optimize

import (
	"context"

	"github.com/pkg/errors"

	"github.com/cectc/dbpack/pkg/cond"
	"github.com/cectc/dbpack/pkg/proto"
	"github.com/cectc/dbpack/pkg/topo"
	"github.com/cectc/dbpack/third_party/parser/ast"
)

type Optimizer struct {
	appid        string
	globalTables map[string]bool
	executors    []proto.DBGroupExecutor
	// dbName -> DBGroupExecutor
	dbGroupExecutors map[string]proto.DBGroupExecutor
	// tableName -> ShardingAlgorithm
	algorithms map[string]cond.ShardingAlgorithm
	// tableName -> topology
	topologies map[string]*topo.Topology
}

func NewOptimizer(appid string,
	globalTables map[string]bool,
	executors []proto.DBGroupExecutor,
	dbGroupExecutors map[string]proto.DBGroupExecutor,
	algorithms map[string]cond.ShardingAlgorithm,
	topologies map[string]*topo.Topology) proto.Optimizer {
	return &Optimizer{
		appid:            appid,
		globalTables:     globalTables,
		executors:        executors,
		dbGroupExecutors: dbGroupExecutors,
		algorithms:       algorithms,
		topologies:       topologies,
	}
}

func (o Optimizer) Optimize(ctx context.Context, stmt ast.StmtNode, args ...interface{}) (proto.Plan, error) {
	switch t := stmt.(type) {
	case *ast.SelectStmt:
		return o.optimizeSelect(ctx, t, args)
	case *ast.InsertStmt:
		return o.optimizeInsert(ctx, t, args)
	case *ast.DeleteStmt:
		return o.optimizeDelete(ctx, t, args)
	case *ast.UpdateStmt:
		return o.optimizeUpdate(ctx, t, args)
	case *ast.ShowStmt:
		switch t.Tp {
		case ast.ShowTableStatus:
			return o.optimizeShowTableStatus(ctx, t, args)
<<<<<<< HEAD
		case ast.ShowTables:
			return o.optimizeShowTables(ctx, t, args)
=======
		case ast.ShowColumns, ast.ShowIndex:
			return o.optimizeShowTableMeta(ctx, t, args)
>>>>>>> fd87df80
		}
	}
	sqlText := proto.SqlText(ctx)
	return nil, errors.Errorf("unsupported statement type, sql: %s", sqlText)
}<|MERGE_RESOLUTION|>--- conflicted
+++ resolved
@@ -69,13 +69,10 @@
 		switch t.Tp {
 		case ast.ShowTableStatus:
 			return o.optimizeShowTableStatus(ctx, t, args)
-<<<<<<< HEAD
 		case ast.ShowTables:
 			return o.optimizeShowTables(ctx, t, args)
-=======
 		case ast.ShowColumns, ast.ShowIndex:
 			return o.optimizeShowTableMeta(ctx, t, args)
->>>>>>> fd87df80
 		}
 	}
 	sqlText := proto.SqlText(ctx)
