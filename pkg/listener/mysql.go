--- conflicted
+++ resolved
@@ -177,11 +177,7 @@
 	}
 
 	// Negotiation worked, send OK packet.
-<<<<<<< HEAD
-	if err = c.WriteOKPacket(0, 0, c.StatusFlags, 0); err != nil {
-=======
 	if err := c.WriteOKPacket(0, 0, c.StatusFlags(), 0); err != nil {
->>>>>>> d4102ba1
 		log.Errorf("Cannot write OK packet to %s: %v", c, err)
 		return
 	}
@@ -543,11 +539,7 @@
 			tracing.RecordErrorSpan(span, err)
 			return err
 		}
-<<<<<<< HEAD
-		if err = c.WriteOKPacket(0, 0, c.StatusFlags, 0); err != nil {
-=======
 		if err := c.WriteOKPacket(0, 0, c.StatusFlags(), 0); err != nil {
->>>>>>> d4102ba1
 			log.Errorf("Error writing ComInitDB result to %s: %v", c, err)
 			tracing.RecordErrorSpan(span, err)
 			return err
